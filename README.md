--- conflicted
+++ resolved
@@ -38,14 +38,8 @@
 
 ### ESP-IDF
 
-<<<<<<< HEAD
-This library requires ESP-IDF version 4.4.1 or newer. Clone this repository into your project's `components` folder. The library can be linked by putting `#include "esp_dmx.h"` at the top of your `main.c` file.
-=======
 This library requires ESP-IDF version 4.3.0 or newer. Clone this repository into your project's `components` folder. The library can be linked by writing `#include "esp_dmx.h"` at the top of your `main.c` file.
->>>>>>> bce7f33c
-
 ### PlatformIO
-
 This library is compatible with the PlatformIO IDE. Search for this library in the PlatformIO library registry and add it to your project. The library can be included by writing `#include "esp_dmx.h"` at the top of your `main.c` or `main.cpp` file.
 
 ## Quick-Start Guide
